use core::ops::{Deref, DerefMut};
use std::cell::Cell;

const SPIN_LIMIT: u32 = 8;

#[repr(transparent)]
#[derive(Debug)]
pub struct Backoff {
    rounds: Cell<u32>,
}

impl Backoff {
    #[inline]
    pub fn new() -> Self {
        Backoff {
            rounds: Cell::new(0),
        }
    }

    #[inline]
    pub fn reset(&self) {
        self.rounds.set(0)
    }

    #[inline]
    pub fn rounds(&self) -> u32 {
        self.rounds.get()
    }

    #[inline]
    pub fn spin_once(&self) {
        std::hint::spin_loop();
    }

    #[inline]
    pub fn spin(&self) {
        for _ in 0..1 << self.rounds.get().min(SPIN_LIMIT) {
            std::hint::spin_loop();
        }

        if self.rounds.get() <= SPIN_LIMIT {
            self.rounds.set(self.rounds.get() + 1);
        }
    }

    #[inline]
    pub fn snooze(&self) {
        if self.rounds.get() <= SPIN_LIMIT {
<<<<<<< HEAD
            for _ in 0..1 << self.rounds.get().min(SPIN_LIMIT) {
                std::hint::spin_loop();
            }
=======
            self.spin();
>>>>>>> d8d255ec
        } else {
            std::thread::yield_now();
        }
    }
}

#[cfg_attr(any(target_arch = "x86_64", target_arch = "aarch64"), repr(align(128)))]
#[cfg_attr(
    not(any(target_arch = "x86_64", target_arch = "aarch64")),
    repr(align(64))
)]
#[derive(Debug)]
pub struct CachePadded<T>(T);

impl<T> CachePadded<T> {
    pub const fn new(t: T) -> CachePadded<T> {
        CachePadded(t)
    }
    pub fn into_inner(self) -> T {
        self.0
    }
}

impl<T> Deref for CachePadded<T> {
    type Target = T;
    fn deref(&self) -> &T {
        &self.0
    }
}

impl<T> DerefMut for CachePadded<T> {
    fn deref_mut(&mut self) -> &mut T {
        &mut self.0
    }
}<|MERGE_RESOLUTION|>--- conflicted
+++ resolved
@@ -46,13 +46,7 @@
     #[inline]
     pub fn snooze(&self) {
         if self.rounds.get() <= SPIN_LIMIT {
-<<<<<<< HEAD
-            for _ in 0..1 << self.rounds.get().min(SPIN_LIMIT) {
-                std::hint::spin_loop();
-            }
-=======
             self.spin();
->>>>>>> d8d255ec
         } else {
             std::thread::yield_now();
         }

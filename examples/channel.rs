--- conflicted
+++ resolved
@@ -22,13 +22,9 @@
 
     while iters > 0 {
         match receiver.try_recv() {
-<<<<<<< HEAD
-            Ok(Some(_)) => {
-=======
             Ok(Some(v)) => {
                 println!("RECV: {}", v);
                 counter += v as usize;
->>>>>>> d8d255ec
                 iters -= 1;
             }
             _ => {}

--- conflicted
+++ resolved
@@ -1,10 +1,6 @@
 [package]
 name = "hyperbridge"
-<<<<<<< HEAD
-version = "0.2.3"
-=======
 version = "0.2.4"
->>>>>>> d8d255ec
 edition = "2018"
 authors = ["Anton Kundenko <singaraiona@gmail.com>"]
 description = "Fast multi-producer multi-consumer channel with async support"
